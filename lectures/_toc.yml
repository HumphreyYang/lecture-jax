format: jb-book
root: intro
parts:
- caption: Other
  numbered: true
  chapters:
<<<<<<< HEAD
  - file: inventory_dynamics
=======
  - file: about
  - file: aiyagari_jax
>>>>>>> 4bc36076
  - file: newtons_method
  - file: wealth_dynamics
  - file: short_path
  - file: opt_invest
  - file: troubleshooting
  - file: zreferences
  - file: status<|MERGE_RESOLUTION|>--- conflicted
+++ resolved
@@ -4,12 +4,9 @@
 - caption: Other
   numbered: true
   chapters:
-<<<<<<< HEAD
+  - file: about
   - file: inventory_dynamics
-=======
-  - file: about
   - file: aiyagari_jax
->>>>>>> 4bc36076
   - file: newtons_method
   - file: wealth_dynamics
   - file: short_path
